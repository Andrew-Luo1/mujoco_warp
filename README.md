--- conflicted
+++ resolved
@@ -54,15 +54,9 @@
 | Constraint        | `LIMIT_JOINT`, `CONTACT_PYRAMIDAL` |
 |                   | `CONTACT_ELLIPTIC`                 |
 | Equality          | Not yet implemented                |
-<<<<<<< HEAD
 | Integrator        | `EULER`, `IMPLICITFAST`, `RK4`     |
-| Cone              | `PYRAMIDAL`                        |
-| Condim            | 3                                  |
-=======
-| Integrator        | `EULER`, `IMPLICITFAST`            |
 | Cone              | `PYRAMIDAL`, `ELLIPTIC`            |
 | Condim            | (1, 3), (1, 3)                     |
->>>>>>> 81f2a895
 | Solver            | `CG`, `NEWTON`                     |
 | Fluid Model       | None                               |
 | Tendons           | Not yet implemented.               |
